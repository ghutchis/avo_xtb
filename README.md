# avo_xtb
`avo_xtb` is a plugin for Avogadro 2 that provides an in-app interface to the xtb program for quick and accurate calculations, as well as the CREST program for extended functionality.

[`xtb`](https://github.com/grimme-lab/xtb) is developed by the Grimme group in Bonn and carries out semi-empirical quantum mechanical calculations using the group's e**x**tended **T**ight-**B**inding methods, referred to as "GFNn-xTB".

These methods provide fast and reasonably accurate calculation of **G**eometries, **F**requencies, and **N**on-covalent interactions for molecular systems with up to roughly 1000 atoms, with broad coverage of the periodic table up to *Z* = 86 (radon).

[`crest`](https://github.com/crest-lab/crest) (Conformer–Rotamer Ensemble Sampling Tool) adds a variety of sampling procedures for several interesting applications including conformer searches, thermochemistry, and solvation.

## py-xtb

The Avogadro plugin is itself only a layer on top of the `py-xtb` Python package, which is written and maintained as part of this project.
`py-xtb` is published on the `PyPI` repository and can be used independently of the plugin from Python as an interface to `xtb` and `crest`.

For more details on the Python API, see `py-xtb/README.md`.

## Capabilities

This plugin currently provides functionality to run the following calculation types and view the results directly in Avogadro:

### xtb
* single point energies
* geometry optimizations
* vibrational frequencies
* molecular orbitals
* molecular dynamics

There is also the option to submit a custom command to `xtb`, permitting any calculation to be run, though the output is in this case only parsed for results of the basic calculation types.

### CREST
* conformer searches

## Requirements

### xtb

Currently, the plugin does not download the `xtb` binary automatically, and it is not bundled with Avogadro. Instead, it must be obtained separately. There are five options that will make `xtb` visible to the extension:
1. Install xtb with `conda` from conda-forge and use Avogadro with the `conda` environment, either by setting it in the Python settings or by starting Avogadro with the environment activated
2. Manually download the `xtb` binary and put it into the system PATH
<<<<<<< HEAD
3. Manually download `xtb` and place it entirely within the `<user data>/py-xtb/bin/` directory
=======
3. Manually download `xtb` and place it entirely within the plugin directory `<user data location>/OpenChemistry/Avogadro/commands/avo_xtb/` (see https://two.avogadro.cc/develop/scripts/install.html#directories for more information on where this is on your system) 
>>>>>>> b315d584
4. Manually download `xtb` and manually specify its location in the `Configure...` menu
5. Use the "Get xtb..." function within Avogadro after installing this extension

### CREST

While `xtb` is cross-platform, `crest` is distributed only for Linux/UNIX systems. As a result, Windows and macOS users of the plugin will not have the calculations that rely on CREST available to them in the Avogadro interface.

`crest` can be made visible to the plugin in the same ways as for `xtb` listed above. If method 3 is used, `crest` should be located at `<user data>/py-xtb/bin/crest`. The "Get xtb..." option within Avogadro will also download `crest` on supported operating systems.

### Open Babel

The plugin also relies on Open Babel for conversion of output files to Avogadro's `cjson` format. The path to the `obabel` binary can be specified in the `Configure...` menu if it is not automatically detected.
* If you use Avogadro on Windows, macOS, or the AppImage or Flatpak on Linux, you have a recent build of `obabel` with CJSON support in the same folder as the Avogadro executable, and you should use that. The plugin should hopefully find it automatically.
* If you have obtained it from a distro's repositories, your version of `obabel` ***does not*** have the necessary CJSON support, and you will unfortunately have to compile it yourself from the [latest code](https://github.com/openbabel/openbabel).

## Disclaimer

`xtb` and `crest` are distributed by the Grimme group under the LGPL license v3. The authors of Avogadro and avo_xtb bear no responsibility for xtb or CREST or the contents of the respective repositories. Source code for the programs is available at the repositories linked above.

## Cite

General reference to `xtb` and the implemented GFN methods:
* C. Bannwarth, E. Caldeweyher, S. Ehlert, A. Hansen, P. Pracht, J. Seibert, S. Spicher, S. Grimme
  *WIREs Comput. Mol. Sci.*, **2020**, 11, e01493.
  DOI: [10.1002/wcms.1493](https://doi.org/10.1002/wcms.1493)

For GFN2-xTB (default method):
* C. Bannwarth, S. Ehlert and S. Grimme., *J. Chem. Theory Comput.*, **2019**, 15, 1652-1671. DOI: [10.1021/acs.jctc.8b01176](https://dx.doi.org/10.1021/acs.jctc.8b01176)

For CREST:
* P. Pracht, S. Grimme, C. Bannwarth, F. Bohle, S. Ehlert, G. Feldmann, J. Gorges, M. Müller, T. Neudecker, C. Plett, S. Spicher, P. Steinbach, P. Wesołowski, F. Zeller, *J. Chem. Phys.*, **2024**, *160*, 114110. DOI: [10.1063/5.0197592](https://doi.org/10.1063/5.0197592)
* P. Pracht, F. Bohle, S. Grimme, *Phys. Chem. Chem. Phys.*, **2020**, 22, 7169-7192. DOI: [10.1039/C9CP06869D](https://dx.doi.org/10.1039/C9CP06869D)

See the xtb and CREST GitHub repositories for other citations.<|MERGE_RESOLUTION|>--- conflicted
+++ resolved
@@ -37,11 +37,7 @@
 Currently, the plugin does not download the `xtb` binary automatically, and it is not bundled with Avogadro. Instead, it must be obtained separately. There are five options that will make `xtb` visible to the extension:
 1. Install xtb with `conda` from conda-forge and use Avogadro with the `conda` environment, either by setting it in the Python settings or by starting Avogadro with the environment activated
 2. Manually download the `xtb` binary and put it into the system PATH
-<<<<<<< HEAD
-3. Manually download `xtb` and place it entirely within the `<user data>/py-xtb/bin/` directory
-=======
-3. Manually download `xtb` and place it entirely within the plugin directory `<user data location>/OpenChemistry/Avogadro/commands/avo_xtb/` (see https://two.avogadro.cc/develop/scripts/install.html#directories for more information on where this is on your system) 
->>>>>>> b315d584
+3. Manually download `xtb` and place it, or a link to it, entirely within the plugin's binary directory `<user data location>/py-xtb/bin/` (see  for more information on where this is on your system) 
 4. Manually download `xtb` and manually specify its location in the `Configure...` menu
 5. Use the "Get xtb..." function within Avogadro after installing this extension
 
