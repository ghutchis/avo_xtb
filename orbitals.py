# Copyright (c) 2023-2024, Matthew J. Milner
# This file is part of avo_xtb which is released under the BSD 3-Clause License.
# See LICENSE or go to https://opensource.org/license/BSD-3-clause for full details.

import argparse
import json
import sys
from shutil import rmtree
from pathlib import Path

from config import config, calc_dir
from run import run_xtb


def orbitals(
<<<<<<< HEAD
        geom_file: Path,
        charge: int = 0,
        multiplicity: int = 1,
        solvation: str | None = None,
        method: int = 2,
        ) -> Path:
=======
    geom_file: Path,
    charge: int = 0,
    multiplicity: int = 1,
    solvation: str | None = None,
) -> Path:
>>>>>>> f1d88d4f
    """Calculate molecular orbitals for given geometry, return file in Molden format."""
    spin = multiplicity - 1
    # Just do a single point calculation but pass molden option to get orbital printout
    command = ["xtb", geom_file, "--molden", "--chrg", str(charge), "--uhf", str(spin), "--gfn", str(method)]
    # Add solvation if requested
    if solvation is not None:
        command.extend(["--alpb", solvation])
    # Run xtb from command line
    calc, out_file, energy = run_xtb(command, geom_file)

    # Return path to molden file
    return geom_file.with_name("molden.input")


if __name__ == "__main__":
    parser = argparse.ArgumentParser()
    parser.add_argument("--debug", action="store_true")
    parser.add_argument("--print-options", action="store_true")
    parser.add_argument("--run-command", action="store_true")
    parser.add_argument("--display-name", action="store_true")
    parser.add_argument("--lang", nargs="?", default="en")
    parser.add_argument("--menu-path", action="store_true")
    args = parser.parse_args()

    if args.print_options:
        options = {"inputMoleculeFormat": "xyz"}
        print(json.dumps(options))
    if args.display_name:
        print("Orbitals")
    if args.menu_path:
        print("Extensions|Semi-empirical (xtb){830}")

    if args.run_command:
        # Remove results of last calculation
        if calc_dir.exists():
            for x in calc_dir.iterdir():
                if x.is_file():
                    x.unlink()
                elif x.is_dir():
                    rmtree(x)

        # Read input from Avogadro
        avo_input = json.loads(sys.stdin.read())
        # Extract the coords and write to file for use as xtb input
        geom = avo_input["xyz"]
        xyz_path = calc_dir / "input.xyz"
        with open(xyz_path, "w", encoding="utf-8") as xyz_file:
            xyz_file.write(str(geom))

        # Run calculation using xyz file
        result_path = orbitals(
            xyz_path,
            charge=avo_input["charge"],
            multiplicity=avo_input["spin"],
            solvation=config["solvent"],
<<<<<<< HEAD
            method=config["method"],
            )
=======
        )
>>>>>>> f1d88d4f

        # Get molden file as string
        with open(result_path, encoding="utf-8") as molden_file:
            molden_string = molden_file.read()
        # Format everything appropriately for Avogadro
        # Just pass orbitals file with instruction to read only properties
        result = {
            "readProperties": True,
            "moleculeFormat": "molden",
            "molden": molden_string,
        }
        # As it stands, this means any other properties will be wiped
        # If there were e.g. frequencies in the original cjson, notify the user
        if "vibrations" in avo_input["cjson"]:
            result["message"] = (
                "Calculation complete!\n"
                "The vibrational frequencies may have been lost in this process.\n"
                "Please recalculate them if they are missing and still desired.\n"
            )
        else:
            result["message"] = "Calculation complete!"

        # Pass back to Avogadro
        print(json.dumps(result))<|MERGE_RESOLUTION|>--- conflicted
+++ resolved
@@ -13,20 +13,13 @@
 
 
 def orbitals(
-<<<<<<< HEAD
         geom_file: Path,
         charge: int = 0,
         multiplicity: int = 1,
         solvation: str | None = None,
         method: int = 2,
         ) -> Path:
-=======
-    geom_file: Path,
-    charge: int = 0,
-    multiplicity: int = 1,
-    solvation: str | None = None,
-) -> Path:
->>>>>>> f1d88d4f
+
     """Calculate molecular orbitals for given geometry, return file in Molden format."""
     spin = multiplicity - 1
     # Just do a single point calculation but pass molden option to get orbital printout
@@ -82,12 +75,8 @@
             charge=avo_input["charge"],
             multiplicity=avo_input["spin"],
             solvation=config["solvent"],
-<<<<<<< HEAD
             method=config["method"],
             )
-=======
-        )
->>>>>>> f1d88d4f
 
         # Get molden file as string
         with open(result_path, encoding="utf-8") as molden_file:
