--- conflicted
+++ resolved
@@ -14,7 +14,7 @@
 
 
 def frequencies(
-<<<<<<< HEAD
+
         geom_file: Path,
         charge: int = 0,
         multiplicity: int = 1,
@@ -24,24 +24,7 @@
     """Calculate vibrational frequencies and return Gaussian 98 format output file."""
     unpaired_e = multiplicity - 1
     command = ["xtb", geom_file, "--hess", "--chrg", str(charge), "--uhf", str(unpaired_e), "--gfn", str(method)]
-=======
-    geom_file: Path,
-    charge: int = 0,
-    multiplicity: int = 1,
-    solvation: str | None = None,
-) -> Path:
-    """Calculate vibrational frequencies and return Gaussian 98 format output file."""
-    unpaired_e = multiplicity - 1
-    command = [
-        "xtb",
-        geom_file,
-        "--hess",
-        "--chrg",
-        str(charge),
-        "--uhf",
-        str(unpaired_e),
-    ]
->>>>>>> f1d88d4f
+
     # Add solvation if requested
     if solvation is not None:
         command.extend(["--alpb", solvation])
@@ -93,12 +76,9 @@
             charge=avo_input["charge"],
             multiplicity=avo_input["spin"],
             solvation=config["solvent"],
-<<<<<<< HEAD
             method=config["method"],
             )
-=======
-        )
->>>>>>> f1d88d4f
+
         # Currently Avogadro fails to convert the g98 file to cjson itself
         # So we have to convert output in g98 format to cjson ourselves
         cjson_path = obabel_convert.g98_to_cjson(result_path)
