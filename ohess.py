--- conflicted
+++ resolved
@@ -15,7 +15,6 @@
 
 
 def opt_freq(
-<<<<<<< HEAD
         geom_file: Path,
         charge: int = 0,
         multiplicity: int = 1,
@@ -23,13 +22,6 @@
         method: int = 2,
         level: str = "normal",
         ) -> tuple[Path, Path, float]:
-=======
-    geom_file: Path,
-    charge: int = 0,
-    multiplicity: int = 1,
-    solvation: str | None = None,
-) -> tuple[Path, Path, float]:
->>>>>>> f1d88d4f
     """Optimize geometry then calculate vibrational frequencies. Distort and reoptimize if negative frequency detected."""
     spin = multiplicity - 1
     command = ["xtb", geom_file, "--ohess", level, "--chrg", str(charge), "--uhf", str(spin), "--gfn", str(method)]
@@ -94,15 +86,10 @@
             charge=avo_input["charge"],
             multiplicity=avo_input["spin"],
             solvation=config["solvent"],
-<<<<<<< HEAD
             method=config["method"],
             level=config["level"],
             )
         
-=======
-        )
-
->>>>>>> f1d88d4f
         # Convert frequencies
         # Currently Avogadro fails to convert the g98 file to cjson itself
         # So we have to convert output in g98 format to cjson ourselves
