# Copyright (c) 2023-2024, Matthew J. Milner
# This file is part of avo_xtb which is released under the BSD 3-Clause License.
# See LICENSE or go to https://opensource.org/license/BSD-3-clause for full details.

import argparse
import json
import sys
from pathlib import Path
from shutil import rmtree

from config import config, calc_dir
from run import run_xtb
import convert


def energy(
<<<<<<< HEAD
        geom_file: Path,
        charge: int = 0,
        multiplicity: int = 1,
        solvation: str | None = None,
        method: int = 2,
        ) -> float:
=======
    geom_file: Path,
    charge: int = 0,
    multiplicity: int = 1,
    solvation: str | None = None,
) -> float:
>>>>>>> f1d88d4f
    """Calculate energy in hartree for given geometry."""
    unpaired_e = multiplicity - 1
    command = ["xtb", geom_file, "--chrg", str(charge), "--uhf", str(unpaired_e), "--gfn", str(method)]
    # Add solvation if requested
    if solvation is not None:
        command.extend(["--alpb", solvation])
    # Run xtb from command line
    calc, out_file, energy = run_xtb(command, geom_file)
    return energy


if __name__ == "__main__":
    parser = argparse.ArgumentParser()
    parser.add_argument("--debug", action="store_true")
    parser.add_argument("--print-options", action="store_true")
    parser.add_argument("--run-command", action="store_true")
    parser.add_argument("--display-name", action="store_true")
    parser.add_argument("--lang", nargs="?", default="en")
    parser.add_argument("--menu-path", action="store_true")
    args = parser.parse_args()

    if args.print_options:
        options = {"inputMoleculeFormat": "xyz"}
        print(json.dumps(options))
    if args.display_name:
        print("Energy")
    if args.menu_path:
        print("Extensions|Semi-empirical (xtb){890}")

    if args.run_command:
        # Remove results of last calculation
        if calc_dir.exists():
            for x in calc_dir.iterdir():
                if x.is_file():
                    x.unlink()
                elif x.is_dir():
                    rmtree(x)

        # Read input from Avogadro
        avo_input = json.loads(sys.stdin.read())
        # Extract the coords and write to file for use as xtb input
        geom = avo_input["xyz"]
        xyz_path = Path(calc_dir) / "input.xyz"
        with open(xyz_path, "w", encoding="utf-8") as xyz_file:
            xyz_file.write(str(geom))

        # Run calculation; returns energy as float in hartree
        energy_hartree = energy(
            xyz_path,
            charge=avo_input["charge"],
            multiplicity=avo_input["spin"],
            solvation=config["solvent"],
<<<<<<< HEAD
            method=config["method"],
            )
=======
        )
>>>>>>> f1d88d4f
        # Convert energy to eV for Avogadro, other units for users
        energies = convert.convert_energy(energy_hartree, "hartree")
        # Format everything appropriately for Avogadro
        # Start by passing back the original cjson, then add changes
        result = {"moleculeFormat": "cjson", "cjson": avo_input["cjson"]}
        # Currently Avogadro ignores the energy result
<<<<<<< HEAD
        result["message"] = (f"Energy from GFN{config["method"]}-xTB:\n"
                             + f"{str(round(energy_hartree, 7))} hartree\n"
                             + f"{str(round(energies['eV'], 7))} eV\n"
                             + f"{str(round(energies['kJ'], 7))} kJ/mol\n"
                             + f"{str(round(energies['kcal'], 7))} kcal/mol\n"
                             )
=======
        result["message"] = (
            "Energy:\n"
            + f"{str(round(energy_hartree, 7))} hartree\n"
            + f"{str(round(energies['eV'], 7))} eV\n"
            + f"{str(round(energies['kJ'], 7))} kJ/mol\n"
            + f"{str(round(energies['kcal'], 7))} kcal/mol\n"
        )
>>>>>>> f1d88d4f
        result["cjson"]["properties"]["totalEnergy"] = str(round(energies["eV"], 7))
        # Pass back to Avogadro
        print(json.dumps(result))<|MERGE_RESOLUTION|>--- conflicted
+++ resolved
@@ -14,20 +14,12 @@
 
 
 def energy(
-<<<<<<< HEAD
-        geom_file: Path,
-        charge: int = 0,
-        multiplicity: int = 1,
-        solvation: str | None = None,
-        method: int = 2,
-        ) -> float:
-=======
     geom_file: Path,
     charge: int = 0,
     multiplicity: int = 1,
     solvation: str | None = None,
+    method: int = 2,
 ) -> float:
->>>>>>> f1d88d4f
     """Calculate energy in hartree for given geometry."""
     unpaired_e = multiplicity - 1
     command = ["xtb", geom_file, "--chrg", str(charge), "--uhf", str(unpaired_e), "--gfn", str(method)]
@@ -80,34 +72,20 @@
             charge=avo_input["charge"],
             multiplicity=avo_input["spin"],
             solvation=config["solvent"],
-<<<<<<< HEAD
             method=config["method"],
-            )
-=======
         )
->>>>>>> f1d88d4f
         # Convert energy to eV for Avogadro, other units for users
         energies = convert.convert_energy(energy_hartree, "hartree")
         # Format everything appropriately for Avogadro
         # Start by passing back the original cjson, then add changes
         result = {"moleculeFormat": "cjson", "cjson": avo_input["cjson"]}
         # Currently Avogadro ignores the energy result
-<<<<<<< HEAD
         result["message"] = (f"Energy from GFN{config["method"]}-xTB:\n"
                              + f"{str(round(energy_hartree, 7))} hartree\n"
                              + f"{str(round(energies['eV'], 7))} eV\n"
                              + f"{str(round(energies['kJ'], 7))} kJ/mol\n"
                              + f"{str(round(energies['kcal'], 7))} kcal/mol\n"
                              )
-=======
-        result["message"] = (
-            "Energy:\n"
-            + f"{str(round(energy_hartree, 7))} hartree\n"
-            + f"{str(round(energies['eV'], 7))} eV\n"
-            + f"{str(round(energies['kJ'], 7))} kJ/mol\n"
-            + f"{str(round(energies['kcal'], 7))} kcal/mol\n"
-        )
->>>>>>> f1d88d4f
         result["cjson"]["properties"]["totalEnergy"] = str(round(energies["eV"], 7))
         # Pass back to Avogadro
         print(json.dumps(result))